# Yeoman Wordpress Generator

  Generator to use Yeoman on a Wordpress project.

  For more informations about Yeoman, see [Yeoman.io](http://yeoman.io/)

## Installation

  `$ npm install generator-yo-wordpress`

## Documentation

### Init

  `$ yo yo-wordpress` - Generates a new Wordpress project with a starter theme and the files needed to use Yeoman. Once Yeoman is done, install your new wordpress project, and activate the theme in the admin panel.

  Yeoman will ask you which version of Wordpress you want to use (latest stable version by default), the starter theme and a few informations to make the theme ready be to used. Most of the defaults informations can be changed in the [config file](#configuration).

<<<<<<< Updated upstream
### Server

  `$ yeoman server` - Since wordpress is a php framework, the yeoman server task can't be use directly. Here is how you can use it ([thanks to @mklabs](https://github.com/yeoman/yeoman/issues/250#issuecomment-8024212)):

* Start the yeoman server: `$ yeoman server`. You can close the page it opened, you won't use it.
* Go to the wordpress with the host you created in Mamp or whatever you are using
* Activate the LiveReload extension by clicking its button in your browser.

<<<<<<< HEAD
### Build

  `$ yeoman build` - Build an optimized version of your app, ready to deploy *(Still needs some work)*

=======
>>>>>>> Stashed changes
=======
>>>>>>> bc9ed204
## Configuration

  Yeoman-wordpress stores some defaults values so you won't have to type the same things every time you start a project. The first time you will use the generator it will create a config file with the informations you gave. These informations will be used as default values so you can override them during the init task. If you want to change the default values you can do it by editing the config file located in `~/.yeoman/yeoman-wordpress/config.json`.<|MERGE_RESOLUTION|>--- conflicted
+++ resolved
@@ -16,24 +16,6 @@
 
   Yeoman will ask you which version of Wordpress you want to use (latest stable version by default), the starter theme and a few informations to make the theme ready be to used. Most of the defaults informations can be changed in the [config file](#configuration).
 
-<<<<<<< Updated upstream
-### Server
-
-  `$ yeoman server` - Since wordpress is a php framework, the yeoman server task can't be use directly. Here is how you can use it ([thanks to @mklabs](https://github.com/yeoman/yeoman/issues/250#issuecomment-8024212)):
-
-* Start the yeoman server: `$ yeoman server`. You can close the page it opened, you won't use it.
-* Go to the wordpress with the host you created in Mamp or whatever you are using
-* Activate the LiveReload extension by clicking its button in your browser.
-
-<<<<<<< HEAD
-### Build
-
-  `$ yeoman build` - Build an optimized version of your app, ready to deploy *(Still needs some work)*
-
-=======
->>>>>>> Stashed changes
-=======
->>>>>>> bc9ed204
 ## Configuration
 
   Yeoman-wordpress stores some defaults values so you won't have to type the same things every time you start a project. The first time you will use the generator it will create a config file with the informations you gave. These informations will be used as default values so you can override them during the init task. If you want to change the default values you can do it by editing the config file located in `~/.yeoman/yeoman-wordpress/config.json`.